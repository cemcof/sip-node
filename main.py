import argparse
import datetime
import importlib
import logging
import time
import configuration
import logger_db_api
import socket
import common
import threading
import experiment

<<<<<<< HEAD
# Main task of main is to obtain configuration for this node

# // DONE Prepsat storage engine parametry 
# // DONE Pouzit v irods engine fs engine a doimplementovat
# // DONE Poresit target location resolving, vcetne stredni cesty (data 24)
# // Prosit metadata hadling
# // In-out data v processingu
# // U scipionu udelat queue i nonqueue variantu na ciisb pouzit queue variantu
# // Ukoncovani processingui  

# For debugging stuck threads
import faulthandler
import signal

# Trigger a stack trace when SIGUSR1 is received
signal.signal(signal.SIGUSR1, lambda sig, frame: faulthandler.dump_traceback())


=======
>>>>>>> 124dfb21
aparser = argparse.ArgumentParser(
    prog = 'lims-node',
    description = 'LIMS processing/controlling node',
    epilog = 'Text at the bottom of help'
)

aparser.add_argument("--organization-name", "-o", dest="organization_name", help="An organization this node belongs to.")
aparser.add_argument("--node-name", "-n", dest="node_name", help="Name of this node. Must be unique among all of the running nodes. Default is the hostname.")
aparser.add_argument("--config-file", dest="config_file", help="Path to a yaml file that configures this node.")
aparser.add_argument("--sip-api-url", "-u", dest="sip_api_url", help="Base URL of the LIMS HTTTP API.")
aparser.add_argument("--sip-api-key", "-s", dest="sip_api_key", help="A key that is used to authorize organization in the LIMS API/")
aparser.add_argument("--sip-api-https-proxy", "-p", dest="sip_api_https_proxy", help="A proxy server to be used to communicatet with LIMS API")
aparser.add_argument("--refresh-interval", "-r", dest="refresh_interval", default=6.0, type=float, help="How often to ping LIMS database, fetch/submit configuration and adjust executed modules accordingly. Default 15sec.")
aparser.add_argument("-d --debug", dest="debug_mode", action='store_true')
arguments = aparser.parse_args()

# Configure root logger
loglvl = logging.DEBUG if arguments.debug_mode else logging.INFO
logging.basicConfig(level=loglvl)


# Handle obtaining configuration and connecting to LIMS
is_config_master = False
node_name = arguments.node_name if arguments.node_name else socket.gethostname()
debug_mode = bool(arguments.debug_mode)
config = configuration.LimsConfigWrapper(arguments.organization_name, node_name)

if arguments.config_file:
    config.from_file(arguments.config_file)
    is_config_master = True
    # API arguments should be present in the file - load them
    api_config = config["SipApi"]
    arguments.organization_name = arguments.organization_name or api_config["Organization"]
    arguments.sip_api_url = arguments.sip_api_url or api_config["BaseUrl"]
    arguments.sip_api_key = arguments.sip_api_key or api_config["SecretKey"]

if not arguments.organization_name:
    aparser.error("Organization name must be provided either by command line argument (-o, --organization-name) or through config file (SipApi.Organization)")

if not arguments.sip_api_key:
    aparser.error("SIP API key must be provided either by command line argument (--sip-api-key) or through config file (SipApi.SecretKey)")

if not arguments.sip_api_url:
    aparser.error("SIP API URL must be provided either by command line argument (--sip-api-url) or through config file (SipApi.BaseUrl)")


# ========= Factories, edit them to provide required dependencies ===========
def lims_api_session_provider():
        return configuration.create_lims_session(arguments.sip_api_url, arguments.sip_api_key, arguments.sip_api_https_proxy, verify=not arguments.debug_mode)

def exp_storage_engine_factory(exp: experiment.ExperimentWrapper, e_config: configuration.JobConfigWrapper, logger: logging.Logger, module_config: configuration.LimsModuleConfigWrapper, engine: str=None):
    engine = engine or exp.storage.engine
    if (engine.startswith("fs")):
        import fs_storage_engine
        return fs_storage_engine.fs_storage_engine_factory(exp, e_config, logger, module_config, engine)
    if (engine.startswith("irods")):
        import irods_storage_engine
        return irods_storage_engine.irods_storage_engine_factory(exp, e_config, logger, module_config, engine)

# Prepare logger handler for saving logs to SIP server and make it run on separate thread
sip_logger_handler = logger_db_api.LimsApiLoggerHandler(lims_api_session_provider(), logging.INFO)
threading.Thread(target=sip_logger_handler.keep_flushing, daemon=True).start()

def make_module(cls, conf):
    name = conf["target"]
    logger = logging.getLogger(conf["target"])
    lims_logger = logger_db_api.prepare_lims_api_logger("lims/" + conf["target"], node_name, sip_logger_handler)
    module_config = configuration.LimsModuleConfigWrapper(name, node_name, config)
    if issubclass(cls, experiment.ExperimentModuleBase):
        return cls(name, logger, lims_logger, module_config, lims_api_session_provider(), exp_storage_engine_factory)
    if issubclass(cls, configuration.LimsNodeModule):
        return cls(name, logger, lims_logger, module_config, lims_api_session_provider())

def make_config_syncer(config_syncer_class):
    conf_syncer = config_syncer_class(
    config_syncer_class.__module__ + "." + config_syncer_class.__name__, 
    logging.getLogger("config_syncer"), 
    logger_db_api.prepare_lims_api_logger("lims_config_syncer", node_name, sip_logger_handler),
    configuration.LimsModuleConfigWrapper(None, node_name, config), lims_api_session_provider()
    ) 
    return conf_syncer
# ==============================================================

# Keep configuration up to date, and ping
conf_syncer = make_config_syncer(configuration.ConfigToDbSyncer if is_config_master else configuration.ConfigFromDbSyncer)

modules_dict = {}
action_targets = {} # module.method => (task, config)

while True:
    # Ping lims and fetch/submit configuration
    try:
        conf_syncer.step()
        logging.debug(f"{datetime.datetime.now()} Configuration synced.")
    except Exception as e:
        logging.exception(e)
        time.sleep(arguments.refresh_interval)
        continue
    
    mods = []
    if not config.is_empty:
        mods = config.node["Modules"]

    # Kill modules that are not present any longer
    for active_mod_name in list(action_targets):
        mod_config = next(filter(lambda x: x["target"] == active_mod_name, mods), None)
        if mod_config is None or ("enabled" in mod_config and not mod_config["enabled"]):
            action_targets[active_mod_name][0].set() # Set thread cancel event
            del action_targets[active_mod_name] # Remove thread from current threads
        
    for conf in mods:
        # Is this action enabled? If not, skip it.
        if "enabled" in conf and not conf["enabled"]:
            continue

        # Is this action already running?
        if conf["target"] in action_targets:
            continue

        # This action is not running - start it
        target_spl = conf["target"].split(".")
        module_name, class_name = ".".join(target_spl[:-1]), target_spl[-1]
        # Import and configure the module, if not yet done
        if module_name not in modules_dict:
            module = importlib.import_module(module_name)
            modules_dict[module_name] = module
        else:
            module = modules_dict[module_name]

        interval = common.parse_timedelta(conf["interval"])
        seconds = interval.total_seconds()
        
        try:
            task_instance = make_module(getattr(module, class_name), conf)
        except Exception as e:
            logging.error("Failed to initialize module action", exc_info=e)
            continue
        
        cancel_event = threading.Event()
        thrd = threading.Thread(target=common.action_thread, daemon=True, args=(task_instance.step, seconds, cancel_event, False))
        thrd.start()
        action_targets[conf["target"]] = (cancel_event, conf)

    try:
        time.sleep(arguments.refresh_interval)
    except KeyboardInterrupt:
        break<|MERGE_RESOLUTION|>--- conflicted
+++ resolved
@@ -10,16 +10,6 @@
 import threading
 import experiment
 
-<<<<<<< HEAD
-# Main task of main is to obtain configuration for this node
-
-# // DONE Prepsat storage engine parametry 
-# // DONE Pouzit v irods engine fs engine a doimplementovat
-# // DONE Poresit target location resolving, vcetne stredni cesty (data 24)
-# // Prosit metadata hadling
-# // In-out data v processingu
-# // U scipionu udelat queue i nonqueue variantu na ciisb pouzit queue variantu
-# // Ukoncovani processingui  
 
 # For debugging stuck threads
 import faulthandler
@@ -28,9 +18,6 @@
 # Trigger a stack trace when SIGUSR1 is received
 signal.signal(signal.SIGUSR1, lambda sig, frame: faulthandler.dump_traceback())
 
-
-=======
->>>>>>> 124dfb21
 aparser = argparse.ArgumentParser(
     prog = 'lims-node',
     description = 'LIMS processing/controlling node',
